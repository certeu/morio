--- conflicted
+++ resolved
@@ -26,25 +26,17 @@
 /*
  * Displays configuration validation
  */
-const ShowConfigurationValidation = ({ deploy, validationReport, toggleValidate}) => (
+const ShowConfigurationValidation = ({ deploy, validationReport, toggleValidate }) => (
   <>
     {validationReport ? (
       <>
         <h3>Validation Results</h3>
         {validationReport.status === 400 && validationReport.schema_violation ? (
-<<<<<<< HEAD
-        <Popout tip>
-          <h4>{validationReport.title}</h4>
-          <p>{validationReport.schema_violation}</p>
-        </Popout>
-        ) : null }
-=======
           <Popout tip>
             <h4>{validationReport.title}</h4>
             <p>{validationReport.schema_violation}</p>
           </Popout>
         ) : null}
->>>>>>> ed9e6371
         <SettingsReport report={validationReport} />
         {validationReport.valid ? (
           <button className="btn btn-accent btn-lg w-full mt-4" onClick={deploy}>

--- conflicted
+++ resolved
@@ -133,67 +133,14 @@
                   <br />
                   <button
                     className="mt-2 btn btn-ghost"
-<<<<<<< HEAD
-                    onClick={() => update('TMP.showMoreOptions', context.TMP?.showMoreOptions ? false : true)}
-=======
                     onClick={() =>
                       update('TMP.showMoreOptions', context.TMP?.showMoreOptions ? false : true)
                     }
->>>>>>> ed9e6371
                   >
                     {context.TMP?.showMoreOptions ? 'Hide' : 'Show'} advanced settings
                   </button>
                 </p>,
               ],
-<<<<<<< HEAD
-              'Key Data': [
-                '### Optional: Provide a Key Data file',
-              ].concat(context.preseed?.keys?.data
-                ? [ <Popout tip title='Key Data file Loaded' compact /> ]
-                : [
-                  <Popout compact note>This tab is only relevant to advanced deployments.</Popout>,
-                  {
-                    key: 'preseed.keys',
-                    label: 'Key Data file (JSON)',
-                    schema: Joi.object({
-                      data: Joi.string().required(),
-                      key: Joi.string().required(),
-                      seal: Joi.object({
-                        hash: Joi.string().required(),
-                        salt: Joi.string().required(),
-                      })
-                    }),
-                    inputType: 'file',
-                    original: undefined,
-                    dropzoneConfig: {
-                      accept: { 'application/json': ['.json'] },
-                      maxFiles: 1,
-                      multiple: false,
-                    },
-                    transform: (upload) => {
-                      let data
-                      try {
-                        const chunks = upload.split(',')
-                        data = JSON.parse(atob(chunks[1]))
-                      } catch (err) {
-                        data = {}
-                      }
-
-                      return data
-                    },
-                  },
-                  <Popout tip>
-                    <h5>What is a Key Data file?</h5>
-                    <p>
-                      If you provide a Key Data file here that you exported from
-                      another Morio instance, this Morio instance will be set up with
-                      the same cryptographic DNA.
-                      <br />
-                      This allows running Morio in a blue/green deployment.
-                    </p>
-                  </Popout>,
-                ]),
-=======
               'Key Data': ['### Optional: Provide a Key Data file'].concat(
                 context.preseed?.keys?.data
                   ? [<Popout tip title="Key Data file Loaded" compact key="a" />]
@@ -243,7 +190,6 @@
                       </Popout>,
                     ]
               ),
->>>>>>> ed9e6371
             },
           },
         ],

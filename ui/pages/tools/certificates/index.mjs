--- conflicted
+++ resolved
@@ -102,12 +102,7 @@
     if (status === 201) {
       setResult(body)
       setLoadingStatus([true, 'Certificate created', true, true])
-<<<<<<< HEAD
-    }
-    else if (status === 403 && body.title) {
-=======
     } else if (status === 403 && body.title) {
->>>>>>> ed9e6371
       setLoadingStatus([true, body.title, true, false])
     } else {
       setLoadingStatus([true, 'Certificate creation failed', true, false])

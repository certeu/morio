--- conflicted
+++ resolved
@@ -553,11 +553,7 @@
           'coredocs',
           utils.isEphemeral() ? 'core_ephemeral' : `core_${utils.getNodeSerial()}`,
         ],
-<<<<<<< HEAD
-      }, // Endpoint config
-=======
       } // Endpoint config
->>>>>>> b67283ba
     )
   } catch (err) {
     log.error(err, 'Failed to ensure morio network configuration')

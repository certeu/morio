import { resolveHostAsIp } from '#shared/network'
import { setIfUnset } from '#shared/store'
import { writeYamlFile, writeJsonFile, readJsonFile } from '#shared/fs'
import {
  encryptionMethods,
  generateJwtKey,
  generateKeyPair,
<<<<<<< HEAD
=======
  generateGpgKeyPair,
>>>>>>> ed9e6371
  hash,
  hashPassword,
  randomString,
  uuid,
} from '#shared/crypto'
import { reload } from '../index.mjs'
import { cloneAsPojo } from '#shared/utils'
import { log, utils } from '../lib/utils.mjs'
import { generateCaConfig } from '../lib/services/ca.mjs'
import { unsealKeyData } from '../lib/services/core.mjs'
import { resolveServiceConfiguration } from '#config'
import { loadPreseededSettings } from '#shared/loaders'

/**
 * This settings controller handles settings routes
 *
 * @returns {object} Controller - The settings controller object
 */
export function Controller() {}

const ensureTokenSecrecy = (secrets) => {
  for (let [key, val] of Object.entries(secrets)) {
    if (!val?.vault && !utils.isEncrypted(val)) secrets[key] = utils.encrypt(val)
  }

  return secrets
}

/**
 * Deploy new settings
 *
 * This will write the new config to disk and restart Morio
 *
 * @param {object} req - The request object from Express
 * @param {object} res - The response object from Express
 */
Controller.prototype.deploy = async function (req, res) {
  /*
   * Validate request against schema, but strip headers from body first
   */
  const body = { ...req.body }
  delete body.headers
  const [valid, err] = await utils.validate(`req.settings.deploy`, body)
  if (!valid?.cluster) {
    return utils.sendErrorResponse(res, 'morio.core.schema.violation', req.url, {
      schema_violation: err.message,
    })
  } else log.info(`Processing request to deploy new settings`)

  const result = await deployNewSettings(valid)
  if (!result) return utils.sendErrorResponse(res, 'morio.core.fs.write.failed', req.url)

  /*
   * Don't await reload, just return
   */
  reload({ hotReload: true })

  return res.status(204).send()
}

/**
 * Setup initial settings
 *
 * This will write the new config to disk and restart Morio
 *
 * @param {object} req - The request object from Express
 * @param {object} res - The response object from Express
 */
Controller.prototype.setup = async function (req, res) {
  /*
   * Only allow this endpoint when running in ephemeral mode
   */
  if (!utils.isEphemeral())
    return utils.sendErrorResponse(res, 'morio.core.ephemeral.required', req.url)

  /*
   * Strip headers from body
   */
  const settings = { ...req.body }
  delete settings.headers

  /*
   * Handle initial setup
   */
  const [data, error] = await initialSetup(req, settings)

  /*
   * Send error, or data
   */
  if (data === false && error) return utils.sendErrorResponse(res, error[0], req.url, error?.[1])
  else res.send(data)

  /*
   * Trigger a reload, but don't await it.
   */
  log.info(`Bring Morio out of ephemeral mode`)
  return reload({ initialSetup: true })
}

/**
 * Preseed initial settings
 *
 * This will write the preseed config to disk and restart Morio
 *
 * @param {object} req - The request object from Express
 * @param {object} res - The response object from Express
 */
Controller.prototype.preseed = async function (req, res) {
  /*
   * Only allow this endpoint when running in ephemeral mode
   */
  if (!utils.isEphemeral())
    return utils.sendErrorResponse(res, 'morio.core.ephemeral.required', req.url)

  /*
   * Validate request against schema, but strip headers from body first
   */
  const body = { ...req.body }
  delete body.headers
  const [preseed, err] = await utils.validate(`req.settings.preseed`, body)
  if (!preseed?.base) {
    return utils.sendErrorResponse(
      res,
      'morio.core.schema.violation',
      req.url,
      err?.message ? { schema_violation: err.message } : undefined
    )
  }

  /*
   * Load the preseeded settings
   */
  const settings = await loadPreseededSettings(body, log)

  /*
   * From here on, handle it like a regular setup
   */
  const [data, error] = await initialSetup(req, settings)

  /*
   * Send error, or data
   */

  if (data === false && error) return utils.sendErrorResponse(res, error[0], req.url, error?.[1])
  else res.send(data)

  /*
   * Trigger a reload, but don't await it.
   */
  log.info(`Bring Morio out of ephemeral mode`)
  return reload({ initialSetup: true })
}

/**
 * Soft restart core (aka reload)
 *
 * @param {object} req - The request object from Express
 * @param {object} res - The response object from Express
 */
Controller.prototype.restart = async function (req, res) {
  reload({ restart: true })
  return res.status(204).send()
}

/**
 * Reseed the settings
 *
 * @param {object} req - The request object from Express
 * @param {object} res - The response object from Express
 */
Controller.prototype.reseed = async function (req, res) {
  /*
   * Load the preseeded settings
   */
  const settings = await loadPreseededSettings(utils.getSettings('preseed', log))

  /*
   * Write to disk
   */
  const result = await deployNewSettings(settings)
  if (!result) return utils.sendErrorResponse(res, 'morio.core.fs.write.failed', req.url)

  /*
   * Don't await reload, just return
   */
  reload({ hotReload: true })

  return res.status(204).send()
}

/**
 * Export the keys
 *
 * @param {object} req - The request object from Express
 * @param {object} res - The response object from Express
 */
Controller.prototype.exportKeys = async function (req, res) {
  /*
   * Load the raw key data from disk
   */
  const keys = await readJsonFile(`/etc/morio/keys.json`)

  return res.send({ keys })
}

/**
 * This is a helper method to figure who we are.
 * This is most relevant when we have a cluster.
 *
 * @param {object} body - The request body
 * @return {object} data - Data about this node
 */
const localNodeInfo = async function (body) {
  /*
   * The API injects the headers into the body
   * so we will look at the X-Forwarded-Host header
   * and hope that it matches one of the cluster nodes
   */
  let fqdn = false
  const nodes = (body.cluster?.broker_nodes || []).map((node) => node.toLowerCase())
  for (const header of ['x-forwarded-host', 'host']) {
    const hval = (body.headers?.[header] || '').toLowerCase()
    if (hval && nodes.includes(hval)) fqdn = hval
  }

  /*
   * If we cannot figure it out, return false
   */
  if (!fqdn) return false

  /*
   * Else return uuid, hostname, and IP
   */
  return {
    ...utils.getNode(),
    fqdn,
    hostname: fqdn.split('.')[0],
    ip: await resolveHostAsIp(fqdn),
    serial: nodes.indexOf(fqdn) + 1,
  }
}

const initialSetup = async function (req, settings) {
  /*
   * Validate settings against schema
   */
  const [valid, err] = await utils.validate(`req.settings.setup`, settings)
  if (!valid?.cluster) {
    return [
      false,
      ['morio.core.schema.violation', err?.message ? { schema_violation: err.message } : undefined],
    ]
  }

  /*
   * Check whether we can figure out who we are
   * Need to merge the loaded settings with the request headers
   */
  const node = await localNodeInfo({ ...settings, headers: req.body.headers })
  if (!node) {
    log.info(`Ingoring request to setup with unmatched FQDN`)
    return [
      false,
      ['morio.core.schema.violation', err?.message ? { schema_violation: err.message } : undefined],
    ]
  } else log.debug(`Processing request to setup Morio with provided settings`)

  /*
   * Drop us in reload mode
   */
  utils.beginReload()

  /*
   * Generate time-stamp for use in file names
   */
  const time = Date.now()
  log.debug(`Initial settings will be tracked as: ${time}`)

  /*
   * This is the initial deploy, generate keys, UUIDS and so on
   */
  const keys = settings.preseed?.keys ? unsealKeyData(settings.preseed.keys) : {}

  /*
   * Generate UUIDs for node and cluster
   */
  log.debug(`Generating UUIIDs`)
  node.uuid = uuid()
  keys.cluster = uuid()
  log.debug(`Node UUID: ${node.uuid}`)
  log.debug(`Cluster UUID: ${keys.cluster}`)

  /*
   * Fenerate the seal secret unless it was provided in the preseeded key data
   */
  if (!keys.seal) keys.seal = await hashPassword(randomString(64))

  /*
   * Generate the Morio root token, unless it was provided in the preseeded key data
   */
  let morioRootToken = 'Use the preseeded root token'
  if (!keys.mrt) {
    log.debug(`Generating root token`)
    morioRootToken = 'mrt.' + (await randomString(32))
    keys.mrt = hashPassword(morioRootToken)
  }

  /*
   * Now generate the key pair, unless it was provided in the preseeded key data
   */
  if (!keys.unseal) keys.unseal = hash(keys.seal.salt + keys.seal.hash)
  if (!keys.private) {
<<<<<<< HEAD
    log.debug(`Generating key pair`)
    const { publicKey, privateKey } = await generateKeyPair(keys.unseal)
    keys.public = publicKey
    keys.private = privateKey
=======
    log.debug(`Generating key pairs`)
    const { publicKey, privateKey } = await generateKeyPair(keys.unseal)
    const gpg = await generateGpgKeyPair(keys.cluster)
    keys.public = publicKey
    keys.private = privateKey
    keys.pgpub = gpg.public
    keys.pgpriv = gpg.private
>>>>>>> ed9e6371
  }

  /*
   * Generate JWT, unles sit was providede in the preseeded key data
   */
  if (!keys.jwt) keys.jwt = generateJwtKey()

  /*
   * Complete the settings with the defaults that are configured
   */
  for (const [key, val] of resolveServiceConfiguration('core', { utils }).default_settings) {
    setIfUnset(valid, key, val)
  }

  /*
   * Make sure keys & settings exists in memory store so later steps can get them
   */
  utils.setKeys(keys)
  utils.setSettings(cloneAsPojo(valid))

  /*
   * We need to generate the CA config & certificates early so that
   * we can pass them along the join invite to cluster nodes
   */
  await generateCaConfig(keys)

  /*
   * Add encryption methods, unless they are already added
   */
  if (!utils.encrypt) {
    const { encrypt, decrypt, isEncrypted } = encryptionMethods(
      keys.unseal,
      hash(keys.seal.salt + keys.unseal),
      log
    )
    utils.encrypt = encrypt
    utils.decrypt = decrypt
    utils.isEncrypted = isEncrypted
  }

  /*
   * Now ensure token secrecy before we write to disk
   */
  if (valid.tokens?.secrets) {
    valid.tokens.secrets = ensureTokenSecrecy(valid.tokens.secrets)
  }

  /*
   * Write the settings to disk
   */
  log.debug(`Writing initial settings to settings.${time}.yaml`)
  let result = await writeYamlFile(`/etc/morio/settings.${time}.yaml`, valid)
  if (!result) return [false, ['morio.core.fs.write.failed']]

  /*
   * Also write the keys to disk
   * Note that we're loading from the store, which was updated by generateCaConfig()
   */
  log.debug(`Writing key data to morio.keys`)
  const keydata = {
    data: await utils.encrypt(utils.getKeys()),
    key: keys.private,
    seal: keys.seal,
  }
  result = await writeJsonFile(`/etc/morio/keys.json`, keydata, log, 0o600)
  if (!result) return [false, ['morio.core.fs.write.failed']]

  /*
   * Write the node info to disk
   */
  log.debug(`Writing node data to node.json`)
  result = await writeJsonFile(`/etc/morio/node.json`, node)
  if (!result) return [false, ['morio.core.fs.write.failed']]

  /*
   * The data to return
   */
  return [
    {
      result: 'success',
      uuids: {
        node: node.uuid,
        cluster: keys.cluster,
      },
      root_token: morioRootToken.includes('preseeded')
        ? {
            about:
              'This Morio instance was preseeded with Key Data. No new Morio root token was generated. Use the preceeded root token instead.',
            value: morioRootToken,
          }
        : {
            about:
              'This is the Morio root token. You can use it to authenticate before any authentication providers have been set up. Store it in a safe space, as it will never be shown again.',
            value: morioRootToken,
          },
    },
    false,
  ]
}

const deployNewSettings = async function (settings) {
  /*
   * Generate time-stamp for use in file names
   */
  const time = Date.now()
  log.info(`New settings will be tracked as: ${time}`)

  /*
   * Handle secrets
   */
  if (settings.tokens?.secrets)
    settings.tokens.secrets = ensureTokenSecrecy(settings.tokens.secrets)

  /*
   * Write the protected settings to disk
   */
  log.debug(`Writing new settings to settings.${time}.yaml`)
  const result = await writeYamlFile(`/etc/morio/settings.${time}.yaml`, settings)

  return result
}<|MERGE_RESOLUTION|>--- conflicted
+++ resolved
@@ -5,10 +5,7 @@
   encryptionMethods,
   generateJwtKey,
   generateKeyPair,
-<<<<<<< HEAD
-=======
   generateGpgKeyPair,
->>>>>>> ed9e6371
   hash,
   hashPassword,
   randomString,
@@ -321,12 +318,6 @@
    */
   if (!keys.unseal) keys.unseal = hash(keys.seal.salt + keys.seal.hash)
   if (!keys.private) {
-<<<<<<< HEAD
-    log.debug(`Generating key pair`)
-    const { publicKey, privateKey } = await generateKeyPair(keys.unseal)
-    keys.public = publicKey
-    keys.private = privateKey
-=======
     log.debug(`Generating key pairs`)
     const { publicKey, privateKey } = await generateKeyPair(keys.unseal)
     const gpg = await generateGpgKeyPair(keys.cluster)
@@ -334,7 +325,6 @@
     keys.private = privateKey
     keys.pgpub = gpg.public
     keys.pgpriv = gpg.private
->>>>>>> ed9e6371
   }
 
   /*

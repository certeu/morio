# Morio Changelog

All notable changes to this project will be documented in this file.

The format is based on [Keep a Changelog](https://keepachangelog.com/en/1.1.0/),
and this project adheres to [Semantic Versioning](https://semver.org/spec/v2.0.0.html).

## [Unreleased]

### Added

- [api] Allow the export of key data
<<<<<<< HEAD
- [core] Allow the export of key data
- [core] Allow preseeding key data
- [core] Automatically build a client packages on initial setup
- [ui] Allow the export of key data
- [ui] Allow loading key data file in setup wizard
=======
- [api] Allow building of client-repo packages
- [core] Allow the export of key data
- [core] Allow preseeding key data
- [core] Generate GPG key pair to sign packages
- [core] Automatically build a client packages on initial setup
- [core] Automatically build client installer packages on initial setup
- [core] Provide automated install script for clients
- [core] Support optional mTLS for HTTP behind the `ENFORCE_HTTP_MTLS` feature flag
- [core] Allow building of client-repo packages
- [dbuilder] Maintain APT repository of client packages
- [ui] Allow the export of key data
- [ui] Allow loading key data file in setup wizard
- [ui] Allow building of client-repo packages
>>>>>>> ed9e6371
- [watcher] We have enabled the watcher service which was disabled due to SASL
- [web] Added the web service to serve files over HTTP

### Changed

<<<<<<< HEAD
=======
- [core] Renamed the `HEADLESS_MORIO` feature flag to `DISABLE_SERVICE_UI`
>>>>>>> ed9e6371
- [proxy] Redirect HTTP to HTTPS

### Fixed

- [api] Replace 'next' tag with 'testing'
- [core1] Replace 'next' tag with 'testing'
- [broker] Fixed the issue with mTLS that was the reason for the SASL configuration as a temporary workaround
- [core] Guard against untagged images when filtering docker image list
- [dbuilder] Replace 'next' tag with 'testing'
- [moriod] Correct location of version file
- [ui] Replace 'next' tag with 'testing'
- [ui] Use correct spinner in setup wizard

### Removed

- [broker] We have removed SASL since we now use mTLS based authentication and authorization

### Security

- [broker] We now use mTLS based authorization (ACL)
- [core] Make console a broker superuser now that an ACL is enforced
- [core] Configure broker ACL for watcher service
- [core] Store the salted&hashed the root token. Earlier, it was stored in clear on disk to facilitate development, no longer.
<<<<<<< HEAD
=======
- [core] Support optional mTLS for HTTP behind the `ENFORCE_HTTP_MTLS` feature flag
>>>>>>> ed9e6371


## [0.4.1] - 2024-10-01

### Fixed

- [dbuilder] Use correct container tag, rather than bare version number
- [moriod] Remove all containers when service is stopped
- [moriod] Force version file update in package postinstall step

### Removed

- We no longer publish AMI images, use https//install.morio.it/ on your own based image instead

## [0.4.1] - 2024-10-01

### Added

- Support `testing` and `canary` releases of the `moriod-repo` package
- Support for building canary and testing container images (tagged as `canary` and `testing`)

### Changed

- Set default core log level for moriod installs to debug  (in systemd unit file)

### Fixed

- Prefix the version number with v in git and container image tags, and systemd unit file
- [core] Correct namespace in systemd unit file
- [moriod] Installing moriod should ensure the folder to hold the proxy config exists on disk
- [moriod] Do not attach core container to morionet in systemd unit file as it does not yet exists on intial setup
- [ui] Fix incorrect import in React animations component
- [ui] Remove unused symlink that broke the Docker build

### Security

- Morio's GPG key used to sign software packages is now signed by CERT-EU

## [0.4.0] - 2024-09-25

### Added

- Added public key used to sign packages to repository
- Added script to buid the moriod-repo .deb package
- [api] Added initial `kv` implementation. This adds a persistent key/value store to Morio
- [api] Added `oidc` identity provider
- [api] Added new `/pubkey` and `/pubkey.pem` endpoints to the API
- [api] Added rate limiting and new `/limits` endpoint to the API
- [api] Improved the OpenAPI specification
- [api] Added new script to lint the OpenAPI spec
- [api] Added support for account labels, based on IDP attributes
- [api] Allow basic authentication for mrt and apikey providers
- [api] Prevent users from generating X.509 certificates that would grant them elevated access
- [broker] Enable (SASL) authorization on the Kafka API (workaround until we get mTLS auth to work)
- [broker] Create initial ACL on startup
- [broker] Added superuser configuration
- [console] Added RBAC checks for console access
- [core] Integration with Hashicorp Vault / OpenBao
- [core] Support for preseeding
- [core] New `MORIO_DOCKER_LOG_DRIVER` preset allows overriding the log driver
- [core] New `MORIO_DOCKER_ADD_HOST` preset allows adding a custom host:ip mapping
- [core] Create root account on intial setup
- [core] JWKS endpoint is now served from core to ensure maximum availability
- [docs] Added search to docs site
- [ui] Added error pages for HTTP status errors
- [ui] Added a new cluster status page in the UI
- [ui] Added preseeding support to UI setup wizard
- [ui] Guard against IDP order including IDPs that are not configured
- [ui] Improved account page
- [ui] Force logout when `whoami` check fails
- [ui] Communicate more clearly why API keys are not available
- [ui] Allow token refresh through the UI
- [ui] Hide UI elements the user does not have access to with their current role
- [proxy] Added RBAC middleware to rpproxy and pradmin
- [watcher] Added the new Watcher service (disabled for now until SASL is removed in favor of mTLS)

### Changed

- Updated container images to use the `itsmorio` namespace
- [api] Allow trailing slash in allowed URLs for browsers who tend to add them or have them cached
- [api] Made `account.about` optional in the data schema
- [api] Improved OpenAPI schema
- [broker] Upgraded RedPanda from v24.1.11 to v24.2.5
- [ca] Upgraded SmallStep Step-CA to v.0.26.1 to v0.27.4
- [connector] Upgraded Elastic Logstash from 8.13.3 to 8.15.1
- [console] Upgraded RedPanda Console from v2.6.1 to v2.7.2
- [core] Improved secret unwrap
- [db] Upgraded RQLite to 8.26.7 to 8.30.5
- [docs] Migrated docs content from `.md` to `.mdx`
- [docs] Updated the term style in docs
- [docs] Moved the API reference documentation (redoc) under the docs route
- [docs] Improve prebuilt documentation pages
- [proxy] Upgraded Traefik from v3.0.4 to v3.1.4
- [ui] Improve settings wizard layout

### Fixed

- Call run scripts through env for improved cross-platform support
- Call auto-generated scripts through env for improved cross-platform support
- [broker] Fixed broker to trust root and intermediate CA certs
- [client] Fixed bug in the client CLI options
- [proxy] Fixed incorrect location of truststore causing certs to fail in proxy service (falling back to default)
- [proxy] Always force restart so that the new certificate configuration is taken into account
- [ui] Allow sign in when the MRT idenity provider is not explicitly configured
- [ui] Do not spread the `key` prop to a React component
- [ui] Account activation through the UI was broken
- [ui] Guard against issue with IDP order
- [ui] Do not make SAN manadatory for X.509 certificate generation
- [ui] Show current role on missing role warning
- [ui] Lock decrypt page below engineer role

### Security

- [proxy] Upgraded Traefik from v3.0.4 to v3.1.4. Fixes [CVE-2024-45410](https://nvd.nist.gov/vuln/detail/CVE-2024-45410)

## [0.3.0] - 2024-08-08

### Added

- [api] We now publish the [itsmorio/api](https://hub.docker.com/r/itsmorio/api) container image and will do so for all future releases
- [core] Initial support for clustering. Morio now support multi-node deployments. [7adc748](https://github.com/certeu/morio/commit/fadc7489e10672105915e38895fa6584ce7ded62)
- [core] We now publish the [itsmorio/core](https://hub.docker.com/r/itsmorio/core) container image and will do so for all future releases
- [dbuilder] We now publish the [itsmorio/dbuilder](https://hub.docker.com/r/itsmorio/dbuilder) container image and will do so for all future releases
- [ui] We now publish the [itsmorio/ui](https://hub.docker.com/r/itsmorio/ui) container image and will do so for all future releases

### Changed

- [api] Migrated API documentation to Redoc
- [broker] Upgraded RedPanda Broker from 23.3.4 to 23.3.15
- [ca] Upgraded SmallStep CA from 0.25.2 to 0.26.1
- [connector] Upgraded Elastic Logstash from 8.12.1 to 8.13.3
- [console] Upgraded RedPanda Console from 2.4.0 to 2.5.2
- [core] Migrated API documentation to Redoc
- [proxy] Upgraded Traefik Application Proxy from 2.10.7 to 2.11.2
- [ui] Migrated API documentation to Redoc

## [0.2.2] - 2024-05-07

### Added

- [api] Start ephemeral LDAP instance for running tests
- [api] Added reconfigure route
- [api] Allow access to test coverage reports when not in production
- [api] Added middleware to guard routes in ephemeral mode
- [api] Add curl to dev container image
- [api] Guard routes while reconfiguring
- [core] Guard routes while reconfiguring
- [core] Setup unit testing for core
- [core] Added middleware to guard routes in ephemeral mode
- [core] Added endpoint to remove Docker network
- [core] On startup, core now creates and attaches to its own Docker network, and then disconnects from all other networks
- [core] Add curl to dev container image
- [core] Carve out exception to not restart API during tests
- [db] Added database service, using Rqlite as database

### Changed

- [api] Do not attempt to authenticate in ephemeral mode
- [api] Removed core routes that we do not want to expose
- [core] Expose port when not in prod to allow serving coverage report
- [core] Unused docker routes were removed
- [proxy] Set alias in dev for unit tests

### Fixed

- [api] Prevent RPKV lookups from hanging when there is no data
- [api] Do not attempt to load config from core in ephemeral mode
- [api] Fix loading of info from core in ephemeral mode
- [api] Handle empty cookie in authentication route
- [core] /jwks endpoint in ephemeral mode
- [core] Typo in returned body
- [ui] MRT login was sending incorrect data
- [ui] Add to npm workspace configuration

## [0.1.6] - 2024-04-22

### Added

- [api] Added `/whoami` route
- [api] Added `/jwks` route
- [core] Added support for the db service
- [core] Added `/jwks` route
- [core] Generate node and deployment UUID
- [core] Return UUIDS after setup
- [core] Added support for setting aliases on containers

### Changed

- [api] Migrated accounts and apikeys from rpkv to db
- [client] No pager when invoking systemctl
- [core] Changes to the connector config generators
- [connector] Changes to the connector configuration
- [ui] Logout user when in ephemeral mode
- [ui] Redirect user when in ephemeral mode on a non-ephemeral URL
- [ui] Changes to connector pipelines for Elasticsearch

### Fixed

- [api] Only allow specific routes in epehemeral mode
- [connector] Make sure pipelines.yml exists prior to mount
- [moriod] Move env files into correct location
- [ui] Fix index input in Elasticsearch pipeline output form
- [ui] Login form when only MRT is available
- [ui] Always redirect to home page in epehemeral mode

### Removed

- [api] Dropped rpkv functionality in favor of the new database service
- [core] Dropped creation of KV topics in favor of the new database service

## [0.1.5] - 2024-04-16

### Added

- [api] Allow downloads from downloads folder
- [config] Added `MORIO_DOWNLOADS_FOLDER` preset defaulting to downloads
- [core] Store root and intermediate CA certificates in downloads/certs folder
- [core] Store broker certificate in downloads/certs folder
- [core] Keep both CA root and intermediate certificates in the store
- [ui] Add download links for root, intermediate, and broker certs to certificates page

### Changed

- Download folder was changed from `tmp_static` to `downloads` and is configurable via preset now
- Update export Docker images script to use new downloads location
- [api] Do not include API prefix when enumerating downloads
- [clients] Changes to client config
- [ui] Do not include API prefix when client package downloads
- [ui] Split create/download certificates into different pages

### Fixed

- [api] Do not check for `MORIO_REPO_ROOT` in production
- [clients] Enabled inputs for filebeat
- [core] Write client ad-hoc config to source files, not destination
- [core] Configure TLS chain on Kafka API port, rather than only the leaf certificate
- [core] Fix incorrect passing of hookProps to lifecycle hook
- [core] Conditionally check hookprops rather than assume they are set
- [core] Fix location of client source files inside container

## [0.1.4] - 2024-04-12

### Added

- [clients] Added logs config folders for linux client
- [moriod] Install revision file with package
- [moriod] Add systemd as a dependency in .deb control file

### Changed

- [api] Changed prefix to -/api from ops/api
- [broker] Check CA status rather than wait an arbitrary time for it to come up
- [core] Add hookProps to reconfigure for informed choices
- [core] Moved config and data into moriod subfolder on host OS
- [moriod] Updates to folder locations
- [proxy] Include custom entrypoint.sh in moriod package

### Fixed

- [broker] Fixed volume config when in develop mode
- [ca] Fixed volume config when in develop mode
- [core] Wait just a smidge before requesting CA certificate to avoid JWT timestamps that predate the CA epoch
- [core] Always recreate containers who need TLS on initial deploy
- [core] Keep auto-generated files out of config image
- [dbuilder] Fixed volume config when in develop mode
- [shared] Pass options to NodeJS cp call
- [moriod] Create version.env file on reconfigure inside repo
- [ui] Fix hardcoded API prefix

### Removed

- [client] Remove option to add Elastic repo as it's a requirement for installation
- [shared] Removed getRevision and verion epoch

## [0.1.3] - 2024-04-09

### Added

- [clients] Extended auditing for Linux client
- [moriod] Extended command line options
- [shared] The cp method now accepts options to pass to the NodeJS fs.cp call

### Changed

- [core] Use the journald Docker log driver for all morio containers
- [core] Use the current Morio version as default version for the .deb client package
- [core] Pass all props to lifecycle hooks as one object
- [core] Reorder Dockerfile layers to improve cache hits
- [moriod] Add postinstall script to start/enable services
- [ui] Renamed PreHeader to BannerMessage as it's a more descriptive name

### Fixed

- [core] Fix check for missing config file at first start of the CA service
- [core] Fix location of dbuilder control file output
- [core] Include client files in core container so it can pass them to the builder
- [ui] Fix broken link to downloads page in .deb builder output
- [ui] Ensure input background respects light/dark color scheme

## [0.1.2] - 2024-04-03

### Added

- This is the first Morio version where we included a changelog
- Changes will be tracked from this version onwards<|MERGE_RESOLUTION|>--- conflicted
+++ resolved
@@ -10,13 +10,6 @@
 ### Added
 
 - [api] Allow the export of key data
-<<<<<<< HEAD
-- [core] Allow the export of key data
-- [core] Allow preseeding key data
-- [core] Automatically build a client packages on initial setup
-- [ui] Allow the export of key data
-- [ui] Allow loading key data file in setup wizard
-=======
 - [api] Allow building of client-repo packages
 - [core] Allow the export of key data
 - [core] Allow preseeding key data
@@ -30,16 +23,12 @@
 - [ui] Allow the export of key data
 - [ui] Allow loading key data file in setup wizard
 - [ui] Allow building of client-repo packages
->>>>>>> ed9e6371
 - [watcher] We have enabled the watcher service which was disabled due to SASL
 - [web] Added the web service to serve files over HTTP
 
 ### Changed
 
-<<<<<<< HEAD
-=======
 - [core] Renamed the `HEADLESS_MORIO` feature flag to `DISABLE_SERVICE_UI`
->>>>>>> ed9e6371
 - [proxy] Redirect HTTP to HTTPS
 
 ### Fixed
@@ -63,10 +52,7 @@
 - [core] Make console a broker superuser now that an ACL is enforced
 - [core] Configure broker ACL for watcher service
 - [core] Store the salted&hashed the root token. Earlier, it was stored in clear on disk to facilitate development, no longer.
-<<<<<<< HEAD
-=======
 - [core] Support optional mTLS for HTTP behind the `ENFORCE_HTTP_MTLS` feature flag
->>>>>>> ed9e6371
 
 
 ## [0.4.1] - 2024-10-01

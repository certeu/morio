--- conflicted
+++ resolved
@@ -290,12 +290,6 @@
         /*
          * Extract CN as principal in mTLS
          */
-<<<<<<< HEAD
-        //kafka_mtls_principal_mapping_rules: [ `RULE:.*CN=([^,]).*/$1/L` ],
-        //kafka_mtls_principal_mapping_rules: [ `RULE:.*CN *= *([^,]).*/$1/` ],
-        //kafka_mtls_principal_mapping_rules: ["DEFAULT"],
-=======
->>>>>>> ed9e6371
         kafka_mtls_principal_mapping_rules: [ "RULE:.*CN *= *([^,]+).*/$1/" ],
 
         /*
